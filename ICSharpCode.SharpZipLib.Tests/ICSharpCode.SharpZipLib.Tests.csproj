﻿<?xml version="1.0" encoding="utf-8"?>
<Project DefaultTargets="Build" xmlns="http://schemas.microsoft.com/developer/msbuild/2003" ToolsVersion="14.0">
  <PropertyGroup>
    <Configuration Condition=" '$(Configuration)' == '' ">Debug</Configuration>
    <Platform Condition=" '$(Platform)' == '' ">AnyCPU</Platform>
    <ProjectGuid>{82211166-9C45-4603-8E3A-2CA2EFFCBC26}</ProjectGuid>
    <OutputType>Library</OutputType>
    <ApplicationRevision>0</ApplicationRevision>
    <ApplicationVersion>1.0.0.%2a</ApplicationVersion>
    <AssemblyName>ICSharpCode.SharpZipLib.Tests</AssemblyName>
    <BaseAddress>4194304</BaseAddress>
    <BootstrapperEnabled>true</BootstrapperEnabled>
    <FileAlignment>4096</FileAlignment>
    <FileUpgradeFlags />
    <GenerateSerializationAssemblies>Auto</GenerateSerializationAssemblies>
    <Install>true</Install>
    <InstallFrom>Disk</InstallFrom>
    <IsWebBootstrapper>false</IsWebBootstrapper>
    <MapFileExtensions>true</MapFileExtensions>
    <NoConfig>False</NoConfig>
    <NoStdLib>False</NoStdLib>
    <OldToolsVersion>2.0</OldToolsVersion>
    <PlatformTarget>AnyCPU</PlatformTarget>
    <PublishUrl>publish\</PublishUrl>
    <RegisterForComInterop>False</RegisterForComInterop>
    <RootNamespace>ICSharpCode.SharpZipLib.Tests</RootNamespace>
    <SchemaVersion>2.0</SchemaVersion>
    <TargetFrameworkProfile />
    <TargetFrameworkVersion>v4.5</TargetFrameworkVersion>
    <UpdateEnabled>false</UpdateEnabled>
    <UpdateInterval>7</UpdateInterval>
    <UpdateIntervalUnits>Days</UpdateIntervalUnits>
    <UpdateMode>Foreground</UpdateMode>
    <UpdatePeriodically>false</UpdatePeriodically>
    <UpdateRequired>false</UpdateRequired>
    <UpgradeBackupLocation />
    <UseApplicationTrust>false</UseApplicationTrust>
    <WarningLevel>4</WarningLevel>
  </PropertyGroup>
  <PropertyGroup Condition=" '$(Configuration)|$(Platform)' == 'Debug|AnyCPU' ">
    <AllowUnsafeBlocks>False</AllowUnsafeBlocks>
    <CheckForOverflowUnderflow>True</CheckForOverflowUnderflow>
    <CodeAnalysisRuleSet>AllRules.ruleset</CodeAnalysisRuleSet>
    <DebugSymbols>true</DebugSymbols>
    <DebugType>full</DebugType>
    <Optimize>false</Optimize>
    <OutputPath>..\bin\Debug\</OutputPath>
    <Prefer32Bit>false</Prefer32Bit>
    <RunCodeAnalysis>true</RunCodeAnalysis>
    <StartAction>Project</StartAction>
    <StartArguments>ICSharpCode.SharpZipLib.Tests.dll /framework:net-4.5 /result:..\Documentation\nunit3-test-results-debug.xml</StartArguments>
    <StartProgram>..\packages\NUnit.ConsoleRunner.3.2.0\tools\nunit3-console.exe</StartProgram>
    <StartWorkingDirectory />
    <TreatWarningsAsErrors>False</TreatWarningsAsErrors>
    <DefineConstants>TRACE;DEBUG;CODE_ANALYSIS</DefineConstants>
    <ErrorReport>prompt</ErrorReport>
    <WarningLevel>4</WarningLevel>
  </PropertyGroup>
  <PropertyGroup Condition=" '$(Configuration)|$(Platform)' == 'Release|AnyCPU' ">
    <AllowUnsafeBlocks>False</AllowUnsafeBlocks>
    <CheckForOverflowUnderflow>True</CheckForOverflowUnderflow>
    <CodeAnalysisRuleSet>MinimumRecommendedRules.ruleset</CodeAnalysisRuleSet>
    <DebugSymbols>False</DebugSymbols>
    <DebugType>pdbonly</DebugType>
    <Optimize>true</Optimize>
    <OutputPath>..\bin\Release\</OutputPath>
    <Prefer32Bit>false</Prefer32Bit>
    <RunCodeAnalysis>true</RunCodeAnalysis>
    <StartAction>Project</StartAction>
    <StartArguments>ICSharpCode.SharpZipLib.Tests.dll /framework:net-4.5 /result:..\Documentation\nunit3-test-results-release.xml</StartArguments>
    <StartProgram>..\packages\NUnit.ConsoleRunner.3.2.0\tools\nunit3-console.exe</StartProgram>
    <StartWorkingDirectory />
    <TreatWarningsAsErrors>False</TreatWarningsAsErrors>
    <DefineConstants>TRACE;CODE_ANALYSIS</DefineConstants>
    <ErrorReport>prompt</ErrorReport>
    <WarningLevel>4</WarningLevel>
  </PropertyGroup>
  <PropertyGroup>
    <SignAssembly>true</SignAssembly>
  </PropertyGroup>
  <PropertyGroup>
    <AssemblyOriginatorKeyFile>..\ICSharpCode.SharpZipLib.snk</AssemblyOriginatorKeyFile>
  </PropertyGroup>
  <ItemGroup>
    <Compile Include="..\GlobalAssemblyInfo.cs">
      <Link>GlobalAssemblyInfo.cs</Link>
    </Compile>
    <Compile Include="AssemblyInfo.cs" />
    <Compile Include="Base\InflaterDeflaterTests.cs" />
    <Compile Include="BZip2\Bzip2Tests.cs" />
<<<<<<< HEAD
    <Compile Include="Checksums\Crc32Tests.cs" />
=======
    <Compile Include="Checksum\ChecksumTests.cs" />
>>>>>>> d9a25e12
    <Compile Include="Core\Core.cs" />
    <Compile Include="GZip\GZipTests.cs" />
    <Compile Include="Lzw\LzwTests.cs" />
    <Compile Include="Tar\TarTests.cs" />
    <Compile Include="TestSupport\RingBuffer.cs" />
    <Compile Include="TestSupport\Streams.cs" />
    <Compile Include="TestSupport\Utils.cs" />
    <Compile Include="TestSupport\ZipTesting.cs" />
    <Compile Include="Zip\ZipTests.cs" />
  </ItemGroup>
  <ItemGroup>
<<<<<<< HEAD
    <Reference Include="nunit.framework, Version=3.2.0.0, Culture=neutral, PublicKeyToken=2638cd05610744eb, processorArchitecture=MSIL">
      <HintPath>..\packages\NUnit.3.2.0\lib\net45\nunit.framework.dll</HintPath>
      <Private>True</Private>
    </Reference>
    <Reference Include="Ploeh.AutoFixture, Version=3.44.0.0, Culture=neutral, PublicKeyToken=b24654c590009d4f, processorArchitecture=MSIL">
      <HintPath>..\packages\AutoFixture.3.44.0\lib\net40\Ploeh.AutoFixture.dll</HintPath>
      <Private>True</Private>
    </Reference>
    <Reference Include="Ploeh.AutoFixture.NUnit3, Version=3.44.0.0, Culture=neutral, PublicKeyToken=b24654c590009d4f, processorArchitecture=MSIL">
      <HintPath>..\packages\AutoFixture.NUnit3.3.44.0\lib\net40\Ploeh.AutoFixture.NUnit3.dll</HintPath>
=======
    <Reference Include="nunit.framework, Version=3.2.1.0, Culture=neutral, PublicKeyToken=2638cd05610744eb, processorArchitecture=MSIL">
      <HintPath>..\packages\NUnit.3.2.1\lib\net45\nunit.framework.dll</HintPath>
      <Private>True</Private>
    </Reference>
    <Reference Include="Ploeh.AutoFixture, Version=3.45.1.0, Culture=neutral, PublicKeyToken=b24654c590009d4f, processorArchitecture=MSIL">
      <HintPath>..\packages\AutoFixture.3.45.1\lib\net40\Ploeh.AutoFixture.dll</HintPath>
      <Private>True</Private>
    </Reference>
    <Reference Include="Ploeh.AutoFixture.NUnit3, Version=3.45.1.0, Culture=neutral, PublicKeyToken=b24654c590009d4f, processorArchitecture=MSIL">
      <HintPath>..\packages\AutoFixture.NUnit3.3.45.1\lib\net40\Ploeh.AutoFixture.NUnit3.dll</HintPath>
>>>>>>> d9a25e12
      <Private>True</Private>
    </Reference>
    <Reference Include="System" />
  </ItemGroup>
  <ItemGroup>
    <BootstrapperPackage Include="Microsoft.Net.Framework.3.5.SP1">
      <Visible>False</Visible>
      <ProductName>.NET Framework 3.5 SP1</ProductName>
      <Install>true</Install>
    </BootstrapperPackage>
  </ItemGroup>
  <ItemGroup>
    <None Include="..\ICSharpCode.SharpZipLib.snk">
      <Link>ICSharpCode.SharpZipLib.snk</Link>
    </None>
    <None Include="app.config" />
    <None Include="packages.config" />
  </ItemGroup>
  <ItemGroup>
    <Service Include="{82A7F48D-3B50-4B1E-B82E-3ADA8210C358}" />
  </ItemGroup>
  <ItemGroup>
    <ProjectReference Include="..\ICSharpCode.SharpZipLib\ICSharpCode.SharpZipLib.csproj">
      <Project>{0e7413ff-eb9e-4714-acf2-be3a6a7b2ffd}</Project>
      <Name>ICSharpCode.SharpZipLib</Name>
    </ProjectReference>
  </ItemGroup>
  <ItemGroup />
  <Import Project="$(MSBuildToolsPath)\Microsoft.CSharp.targets" />
  <PropertyGroup>
    <PostBuildEvent>
    </PostBuildEvent>
  </PropertyGroup>
  <!-- To modify your build process, add your task inside one of the targets below and uncomment it.
       Other similar extension points exist, see Microsoft.Common.targets.
  <Target Name="BeforeBuild">
  </Target>
  <Target Name="AfterBuild">
  </Target>
  -->
</Project><|MERGE_RESOLUTION|>--- conflicted
+++ resolved
@@ -88,11 +88,7 @@
     <Compile Include="AssemblyInfo.cs" />
     <Compile Include="Base\InflaterDeflaterTests.cs" />
     <Compile Include="BZip2\Bzip2Tests.cs" />
-<<<<<<< HEAD
-    <Compile Include="Checksums\Crc32Tests.cs" />
-=======
     <Compile Include="Checksum\ChecksumTests.cs" />
->>>>>>> d9a25e12
     <Compile Include="Core\Core.cs" />
     <Compile Include="GZip\GZipTests.cs" />
     <Compile Include="Lzw\LzwTests.cs" />
@@ -104,18 +100,6 @@
     <Compile Include="Zip\ZipTests.cs" />
   </ItemGroup>
   <ItemGroup>
-<<<<<<< HEAD
-    <Reference Include="nunit.framework, Version=3.2.0.0, Culture=neutral, PublicKeyToken=2638cd05610744eb, processorArchitecture=MSIL">
-      <HintPath>..\packages\NUnit.3.2.0\lib\net45\nunit.framework.dll</HintPath>
-      <Private>True</Private>
-    </Reference>
-    <Reference Include="Ploeh.AutoFixture, Version=3.44.0.0, Culture=neutral, PublicKeyToken=b24654c590009d4f, processorArchitecture=MSIL">
-      <HintPath>..\packages\AutoFixture.3.44.0\lib\net40\Ploeh.AutoFixture.dll</HintPath>
-      <Private>True</Private>
-    </Reference>
-    <Reference Include="Ploeh.AutoFixture.NUnit3, Version=3.44.0.0, Culture=neutral, PublicKeyToken=b24654c590009d4f, processorArchitecture=MSIL">
-      <HintPath>..\packages\AutoFixture.NUnit3.3.44.0\lib\net40\Ploeh.AutoFixture.NUnit3.dll</HintPath>
-=======
     <Reference Include="nunit.framework, Version=3.2.1.0, Culture=neutral, PublicKeyToken=2638cd05610744eb, processorArchitecture=MSIL">
       <HintPath>..\packages\NUnit.3.2.1\lib\net45\nunit.framework.dll</HintPath>
       <Private>True</Private>
@@ -126,7 +110,6 @@
     </Reference>
     <Reference Include="Ploeh.AutoFixture.NUnit3, Version=3.45.1.0, Culture=neutral, PublicKeyToken=b24654c590009d4f, processorArchitecture=MSIL">
       <HintPath>..\packages\AutoFixture.NUnit3.3.45.1\lib\net40\Ploeh.AutoFixture.NUnit3.dll</HintPath>
->>>>>>> d9a25e12
       <Private>True</Private>
     </Reference>
     <Reference Include="System" />
