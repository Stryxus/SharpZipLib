--- conflicted
+++ resolved
@@ -11,11 +11,7 @@
     <ApplicationIcon />
     <WarningLevel />
     <NoWarn />
-<<<<<<< HEAD
-    <StartupObject>CreateZipFile.CreateZipFile.CreateZipFileForm</StartupObject>
-=======
     <StartupObject>ICSharpCode.SharpZipLib.Samples.CreateZipFile.CreateZipFileForm</StartupObject>
->>>>>>> d9a25e12
     <NoStdLib />
     <NoConfig />
     <RunPostBuildEvent>OnSuccessfulBuild</RunPostBuildEvent>
@@ -72,13 +68,6 @@
     <Reference Include="System.Drawing" />
     <Reference Include="System.Windows.Forms" />
     <Reference Include="System.Xml" />
-<<<<<<< HEAD
-    <Reference Include="ICSharpCode.SharpZipLib">
-      <HintPath>..\..\..\bin\Debug\ICSharpCode.SharpZipLib.dll</HintPath>
-      <Private>True</Private>
-    </Reference>
-=======
->>>>>>> d9a25e12
   </ItemGroup>
   <ItemGroup>
     <Compile Include="CreateZipFileForm.vb">
@@ -105,14 +94,11 @@
       <Install>true</Install>
     </BootstrapperPackage>
   </ItemGroup>
-<<<<<<< HEAD
-=======
   <ItemGroup>
     <ProjectReference Include="..\..\..\ICSharpCode.SharpZipLib\ICSharpCode.SharpZipLib.csproj">
       <Project>{0e7413ff-eb9e-4714-acf2-be3a6a7b2ffd}</Project>
       <Name>ICSharpCode.SharpZipLib</Name>
     </ProjectReference>
   </ItemGroup>
->>>>>>> d9a25e12
   <Import Project="$(MSBuildBinPath)\Microsoft.VisualBasic.Targets" />
 </Project>